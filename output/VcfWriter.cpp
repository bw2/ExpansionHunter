//
// Expansion Hunter
// Copyright 2016-2019 Illumina, Inc.
// All rights reserved.
//
// Author: Egor Dolzhenko <edolzhenko@illumina.com>
//
// Licensed under the Apache License, Version 2.0 (the "License");
// you may not use this file except in compliance with the License.
// You may obtain a copy of the License at
//
//      http://www.apache.org/licenses/LICENSE-2.0
//
// Unless required by applicable law or agreed to in writing, software
// distributed under the License is distributed on an "AS IS" BASIS,
// WITHOUT WARRANTIES OR CONDITIONS OF ANY KIND, either express or implied.
// See the License for the specific language governing permissions and
// limitations under the License.
//
//

#include "output/VcfWriter.hh"

#include <deque>
#include <memory>
#include <stdexcept>
#include <utility>
#include <vector>

#include <boost/algorithm/string/join.hpp>

#include "output/VcfHeader.hh"
#include "output/VcfWriterHelpers.hh"
#include "stats/ReadSupportCalculator.hh"

using std::deque;
using std::dynamic_pointer_cast;
using std::map;
using std::ostream;
using std::pair;
using std::set;
using std::string;
using std::to_string;
using std::vector;

namespace ehunter
{

void writeBodyHeader(const string& sampleName, ostream& out)
{
    out << "#CHROM\tPOS\tID\tREF\tALT\tQUAL\tFILTER\tINFO\tFORMAT\t" << sampleName << "\n";
}

std::ostream& operator<<(std::ostream& out, VcfWriter& vcfWriter)
{
    outputVcfHeader(vcfWriter.regionCatalog_, vcfWriter.sampleFindings_, out);
    writeBodyHeader(vcfWriter.sampleId_, out);
    vcfWriter.writeBody(out);
    return out;
}

VcfWriter::VcfWriter(
    std::string sampleId, Reference& reference, const LocusCatalog& regionCatalog, const SampleFindings& sampleFindings)
    : sampleId_(std::move(sampleId))
    , reference_(reference)
    , regionCatalog_(regionCatalog)
    , sampleFindings_(sampleFindings)
{
}

void VcfWriter::writeBody(ostream& out)
{
    const std::vector<VcfWriter::LocusIdAndVariantId>& ids = VcfWriter::getSortedIdPairs();

    for (const auto& pair : ids)
    {
        const string& locusId = pair.first;
        auto locusSpecPtr = regionCatalog_.at(locusId);
        shared_ptr<GraphLocusSpec> graphLocusSpec = dynamic_pointer_cast<GraphLocusSpec>(locusSpecPtr);
        shared_ptr<CnvLocusSpec> cnvLocusSpec = dynamic_pointer_cast<CnvLocusSpec>(locusSpecPtr);

        const LocusFindings& locusFindings = sampleFindings_.at(locusId);
        const string& variantId = pair.second;
        const auto& variantFindings = locusFindings.findingsForEachVariant.at(variantId);

        auto locusSpec = *locusSpecPtr;

        assert(locusFindings.optionalStats);
        const double locusDepth = locusFindings.optionalStats->depth();

        if (graphLocusSpec)
        {
            const GraphVariantSpec& variantSpec = graphLocusSpec->getVariantById(variantId);
            GraphVariantVcfWriter variantWriter(reference_, *graphLocusSpec, locusDepth, variantSpec, out);
            variantFindings->accept(variantWriter);
        }
        else if (cnvLocusSpec)
        {
            CnvVariantVcfWriter variantWriter(reference_, *cnvLocusSpec, locusDepth, out);
            variantFindings->accept(variantWriter);
        }
    }
}

std::vector<VcfWriter::LocusIdAndVariantId> VcfWriter::getSortedIdPairs()
{
    using VariantTuple = std::tuple<int32_t, int64_t, int64_t, LocusIdAndVariantId>;
    std::vector<VariantTuple> tuples;

    for (const auto& locusIdAndFindings : sampleFindings_)
    {
        const string& locusId = locusIdAndFindings.first;
        auto locusSpec = regionCatalog_.at(locusId);
        auto graphLocusSpec = dynamic_pointer_cast<GraphLocusSpec>(locusSpec);
        assert(graphLocusSpec);

        const LocusFindings& locusFindings = locusIdAndFindings.second;

        for (const auto& variantIdAndFindings : locusFindings.findingsForEachVariant)
        {
            const string& variantId = variantIdAndFindings.first;
            const GraphVariantSpec& variantSpec = graphLocusSpec->getVariantById(variantId);
            tuples.emplace_back(
                variantSpec.location().contigIndex(), variantSpec.location().start(), variantSpec.location().end(),
                LocusIdAndVariantId(locusId, variantId));
        }
    }

    std::sort(tuples.begin(), tuples.end());
    std::vector<VcfWriter::LocusIdAndVariantId> idPairs;
    for (const auto& t : tuples)
    {
        idPairs.emplace_back(std::get<3>(t));
    }

    return idPairs;
}

static string createRepeatAlleleSymbol(int repeatSize) { return "<STR" + std::to_string(repeatSize) + ">"; }

static string computeAltSymbol(const RepeatGenotype& genotype, int referenceSizeInUnits)
{
    vector<string> alleleEncodings;

    if (genotype.shortAlleleSizeInUnits() != referenceSizeInUnits)
    {
        alleleEncodings.push_back(createRepeatAlleleSymbol(genotype.shortAlleleSizeInUnits()));
    }

    if (genotype.longAlleleSizeInUnits() != referenceSizeInUnits
        && genotype.shortAlleleSizeInUnits() != genotype.longAlleleSizeInUnits())
    {
        alleleEncodings.push_back(createRepeatAlleleSymbol(genotype.longAlleleSizeInUnits()));
    }

    if (alleleEncodings.empty())
    {
        return ".";
    }

    return boost::algorithm::join(alleleEncodings, ",");
}

static string computeInfoFields(const GraphVariantSpec& variantSpec, const string& repeatUnit)
{
    const auto& referenceLocus = variantSpec.location();
    const int referenceSizeInBp = referenceLocus.length();
    const int referenceSizeInUnits = referenceSizeInBp / repeatUnit.length();

    vector<string> fields;
    fields.push_back("END=" + std::to_string(referenceLocus.end()));
    fields.push_back("REF=" + std::to_string(referenceSizeInUnits));
    fields.push_back("RL=" + std::to_string(referenceSizeInBp));
    fields.push_back("RU=" + repeatUnit);
    fields.push_back("VARID=" + variantSpec.id());
    fields.push_back("REPID=" + variantSpec.id());

    return boost::algorithm::join(fields, ";");
}

static ReadType determineSupportType(const CountTable& spanningCounts, const CountTable& flankingCounts, int repeatSize)
{
    if (spanningCounts.countOf(repeatSize) != 0)
    {
        return ReadType::kSpanning;
    }
    else if (flankingCounts.countOf(repeatSize) != 0)
    {
        return ReadType::kFlanking;
    }

    return ReadType::kRepeat;
}

static string
computeAlleleFields(const GraphVariantSpec& variantSpec, const string& motif, const StrFindings& strFindings)
{
    const auto referenceLocus = variantSpec.location();
    const int referenceSizeInBp = referenceLocus.length();
    const int referenceSizeInUnits = referenceSizeInBp / motif.length();
    const RepeatGenotype& genotype = *strFindings.optionalGenotype();

    ReadSupportCalculator readSupportCalculator(
        strFindings.countsOfSpanningReads(), strFindings.countsOfFlankingReads(), strFindings.countsOfInrepeatReads());

    VcfAlleleFields alleleFields(referenceSizeInUnits);

    const int shortAlleleSize = genotype.shortAlleleSizeInUnits();
    ReadType shortAlleleSupportType = determineSupportType(
        strFindings.countsOfSpanningReads(), strFindings.countsOfFlankingReads(), shortAlleleSize);

    alleleFields.addAlleleInfo(
        shortAlleleSize, shortAlleleSupportType, genotype.shortAlleleSizeInUnitsCi(),
        readSupportCalculator.getCountOfConsistentSpanningReads(shortAlleleSize),
        readSupportCalculator.getCountOfConsistentFlankingReads(shortAlleleSize),
        readSupportCalculator.getCountOfConsistentRepeatReads(shortAlleleSize));

    if (genotype.numAlleles() == 2)
    {
        const int longAlleleSize = genotype.longAlleleSizeInUnits();
        ReadType longAlleleSupportType = determineSupportType(
            strFindings.countsOfSpanningReads(), strFindings.countsOfFlankingReads(), longAlleleSize);

        alleleFields.addAlleleInfo(
            genotype.longAlleleSizeInUnits(), longAlleleSupportType, genotype.longAlleleSizeInUnitsCi(),
            readSupportCalculator.getCountOfConsistentSpanningReads(longAlleleSize),
            readSupportCalculator.getCountOfConsistentFlankingReads(longAlleleSize),
            readSupportCalculator.getCountOfConsistentRepeatReads(longAlleleSize));
    }

    return alleleFields.encode();
}

void GraphVariantVcfWriter::visit(StrFindings& strFindings)
{
    if (!strFindings.optionalGenotype())
    {
        return;
    }

    const auto& genotype = *(strFindings.optionalGenotype());

    const auto& referenceLocus = variantSpec_.location();
    const auto repeatNodeId = variantSpec_.nodes().front();
    const string& repeatUnit = locusSpec_.graph().nodeSeq(repeatNodeId);

    const int referenceSizeInUnits = referenceLocus.length() / repeatUnit.length();

    const string altSymbol = computeAltSymbol(genotype, referenceSizeInUnits);
    const string infoFields = computeInfoFields(variantSpec_, repeatUnit);
    const string alleleFields = computeAlleleFields(variantSpec_, repeatUnit, strFindings);
    const string sampleFields = alleleFields + ":" + std::to_string(locusDepth_);

    const int posPreceedingRepeat1Based = referenceLocus.start();
    const auto& contigName = reference_.contigInfo().getContigName(referenceLocus.contigIndex());
    const string leftFlankingBase
        = reference_.getSequence(contigName, referenceLocus.start() - 1, referenceLocus.start());

    vector<string> vcfRecordElements
        = { contigName, to_string(posPreceedingRepeat1Based),  ".",         leftFlankingBase, altSymbol, ".", "PASS",
            infoFields, "GT:SO:REPCN:REPCI:ADSP:ADFL:ADIR:LC", sampleFields };

    out_ << boost::algorithm::join(vcfRecordElements, "\t") << std::endl;
}

void GraphVariantVcfWriter::visit(CnvVariantFindings& cnvFindings)
{
    if (!cnvFindings.copyNumberCall())
    {
        return;
    }
}

<<<<<<< HEAD
/*
=======
>>>>>>> c426fc6b
void CnvVariantVcfWriter::visit(StrFindings& strFindings)
{
    if (!strFindings.optionalGenotype())
    {
        return;
    }
}

void CnvVariantVcfWriter::visit(SmallVariantFindings& smallFindings)
{
    if (!smallFindings.optionalGenotype())
    {
        return;
    }
<<<<<<< HEAD
} */
=======
} 

>>>>>>> c426fc6b

/*
void CnvVariantVcfWriter::visit(CnvVariantFindings& cnvFindings)
{
<<<<<<< HEAD
    const auto& variantSpec = locusSpec_.getVariantById(cnvFindings.variantId());
    const auto& referenceLocus = variantSpec.referenceLocus();
    const auto& contigName = reference_.contigInfo().getContigName(referenceLocus.contigIndex());
=======
    //const auto& variantSpec = locusSpec_.getVariantById(cnvFindings.variantId());
    //const auto& referenceLocus = variantSpec.referenceLocus();
    //const auto& contigName = reference_.contigInfo().getContigName(referenceLocus.contigIndex());
    const auto& contigName = "test";
>>>>>>> c426fc6b
    boost::optional<int> copyNumberCall = cnvFindings.copyNumberCall();
    vector<string> vcfRecordElements;
    if (copyNumberCall)
    {
        vcfRecordElements = { contigName, to_string(*copyNumberCall) };
    }
    else
    {
        vcfRecordElements = { contigName };
    }
    // out_ << boost::algorithm::join(vcfRecordElements, "\t") << std::endl;
<<<<<<< HEAD
} */
=======
} 
>>>>>>> c426fc6b

void GraphVariantVcfWriter::visit(SmallVariantFindings& findings)
{
    const auto& referenceLocus = variantSpec_.location();
    const auto& contigName = reference_.contigInfo().getContigName(referenceLocus.contigIndex());
    string refSequence;
    string altSequence;
    int64_t startPosition = -1;

    if ((variantSpec_.classification().subtype == GraphVariantClassification::Subtype::kSwap)
        || (variantSpec_.classification().subtype == GraphVariantClassification::Subtype::kSMN))
    {
        assert(variantSpec_.optionalRefNode());
        const auto refNode = *variantSpec_.optionalRefNode();
        const int refNodeIndex = refNode == variantSpec_.nodes().front() ? 0 : 1;
        const int altNodeIndex = refNode == variantSpec_.nodes().front() ? 1 : 0;

        const auto refNodeId = variantSpec_.nodes()[refNodeIndex];
        const auto altNodeId = variantSpec_.nodes()[altNodeIndex];

        refSequence = locusSpec_.graph().nodeSeq(refNodeId);
        altSequence = locusSpec_.graph().nodeSeq(altNodeId);
        // Conversion from 0-based to 1-based coordinates
        startPosition = referenceLocus.start() + 1;
    }
    else if (variantSpec_.classification().subtype == GraphVariantClassification::Subtype::kDeletion)
    {
        const string refFlankingBase
            = reference_.getSequence(contigName, referenceLocus.start() - 1, referenceLocus.start());

        const int refNodeId = variantSpec_.nodes().front();
        refSequence = refFlankingBase + locusSpec_.graph().nodeSeq(refNodeId);
        altSequence = refFlankingBase;
        // Conversion from 0-based to 1-based coordinates
        startPosition = referenceLocus.start();
    }
    else if (variantSpec_.classification().subtype == GraphVariantClassification::Subtype::kInsertion)
    {
        const string refFlankingBase
            = reference_.getSequence(contigName, referenceLocus.start() - 1, referenceLocus.start());

        const int altNodeId = variantSpec_.nodes().front();
        refSequence = refFlankingBase;
        altSequence = refFlankingBase + locusSpec_.graph().nodeSeq(altNodeId);
        // Conversion from 0-based to 1-based coordinates
        startPosition = referenceLocus.start();
    }
    else
    {
        std::ostringstream encoding;
        encoding << variantSpec_.classification().type << "/" << variantSpec_.classification().subtype;
        throw std::logic_error("Unable to generate VCF record for " + encoding.str());
    }

    const string infoFields = "VARID=" + variantSpec_.id();

    vector<string> sampleFields;
    vector<string> sampleValues;

    auto genotype = findings.optionalGenotype();
    sampleFields.emplace_back("GT");
    sampleValues.push_back(genotype ? streamToString(*genotype) : ".");

    sampleFields.emplace_back("AD");
    std::ostringstream adEncoding;
    adEncoding << findings.numRefReads() << "," << findings.numAltReads();
    sampleValues.push_back(adEncoding.str());

    if (variantSpec_.classification().subtype == GraphVariantClassification::Subtype::kSMN)
    {
        string dst;
        switch (findings.refAllelePresenceStatus().status)
        {
        case AlleleStatus::kAbsent:
            dst = "+";
            break;
        case AlleleStatus::kPresent:
            dst = "-";
            break;
        case AlleleStatus::kUncertain:
            dst = "?";
            break;
        }
        sampleFields.emplace_back("DST");
        sampleValues.push_back(dst);
        sampleFields.emplace_back("RPL");
        sampleValues.push_back(streamToString(findings.refAllelePresenceStatus().logLikelihoodRatio));
    }

    sampleFields.emplace_back("LC");
    sampleValues.push_back(std::to_string(locusDepth_));

    const string sampleField = boost::algorithm::join(sampleFields, ":");
    const string sampleValue = boost::algorithm::join(sampleValues, ":");

    vector<string> line {
        contigName, streamToString(startPosition), ".", refSequence, altSequence, ".", "PASS", infoFields, sampleField,
        sampleValue
    };
    out_ << boost::algorithm::join(line, "\t") << std::endl;
}
}<|MERGE_RESOLUTION|>--- conflicted
+++ resolved
@@ -271,10 +271,6 @@
     }
 }
 
-<<<<<<< HEAD
-/*
-=======
->>>>>>> c426fc6b
 void CnvVariantVcfWriter::visit(StrFindings& strFindings)
 {
     if (!strFindings.optionalGenotype())
@@ -289,26 +285,16 @@
     {
         return;
     }
-<<<<<<< HEAD
-} */
-=======
 } 
 
->>>>>>> c426fc6b
-
-/*
+
+
 void CnvVariantVcfWriter::visit(CnvVariantFindings& cnvFindings)
 {
-<<<<<<< HEAD
-    const auto& variantSpec = locusSpec_.getVariantById(cnvFindings.variantId());
-    const auto& referenceLocus = variantSpec.referenceLocus();
-    const auto& contigName = reference_.contigInfo().getContigName(referenceLocus.contigIndex());
-=======
     //const auto& variantSpec = locusSpec_.getVariantById(cnvFindings.variantId());
     //const auto& referenceLocus = variantSpec.referenceLocus();
     //const auto& contigName = reference_.contigInfo().getContigName(referenceLocus.contigIndex());
     const auto& contigName = "test";
->>>>>>> c426fc6b
     boost::optional<int> copyNumberCall = cnvFindings.copyNumberCall();
     vector<string> vcfRecordElements;
     if (copyNumberCall)
@@ -320,11 +306,7 @@
         vcfRecordElements = { contigName };
     }
     // out_ << boost::algorithm::join(vcfRecordElements, "\t") << std::endl;
-<<<<<<< HEAD
-} */
-=======
 } 
->>>>>>> c426fc6b
 
 void GraphVariantVcfWriter::visit(SmallVariantFindings& findings)
 {
