//
// Expansion Hunter
// Copyright (c) 2016 Illumina, Inc.
//
// Author: Egor Dolzhenko <edolzhenko@illumina.com>,
//         Mitch Bekritsky <mbekritsky@illumina.com>, Richard Shaw
// Concept: Michael Eberle <meberle@illumina.com>
//
// This program is free software: you can redistribute it and/or modify
// it under the terms of the GNU General Public License as published by
// the Free Software Foundation, either version 3 of the License, or
// at your option) any later version.
//
// This program is distributed in the hope that it will be useful,
// but WITHOUT ANY WARRANTY; without even the implied warranty of
// MERCHANTABILITY or FITNESS FOR A PARTICULAR PURPOSE.  See the
// GNU General Public License for more details.
//
// You should have received a copy of the GNU General Public License
// along with this program.  If not, see <http://www.gnu.org/licenses/>.
//

#include <cassert>
#include <fstream>
#include <iostream>
#include <map>
#include <set>
#include <sstream>
#include <string>
#include <vector>

<<<<<<< HEAD
#include "third_party/json/json.hpp"
=======
>>>>>>> 2213a88e
#include <boost/algorithm/string/join.hpp>
#include <boost/filesystem.hpp>
#include <boost/lexical_cast.hpp>
#include <boost/optional/optional.hpp>
#include <boost/property_tree/json_parser.hpp>
#include <boost/property_tree/ptree.hpp>
#include <boost/regex.hpp>
#include <boost/tokenizer.hpp>

#include "common/ref_genome.h"
#include "common/repeat_spec.h"
#include "common/timestamp.h"
#include "purity/purity.h"

using std::string;
using std::cerr;
using std::endl;
using std::vector;
using std::map;

using boost::property_tree::ptree;
using boost::lexical_cast;
using boost::algorithm::join;
using json = nlohmann::json;

typedef boost::tokenizer<boost::char_separator<char>> Tokenizer;

const char RepeatSpec::LeftFlankBase() const {
  if (left_flank.empty()) {
    return '.';
  }

  return left_flank[left_flank.size() - 1];
}

<<<<<<< HEAD
RepeatSpec::RepeatSpec(const nlohmann::json &spec_json) {
  repeat_id = spec_json["RepeatId"];
=======
RepeatSpec::RepeatSpec(const string &json_path) {
  std::ifstream istrm(json_path.c_str());

  if (!istrm.is_open()) {
    throw std::logic_error("Failed to open region JSON file " + json_path);
  }

  ptree root_node;
  boost::property_tree::read_json(istrm, root_node);

  repeat_id = root_node.get_child("RepeatId").data();
  const string unit = root_node.get_child("RepeatUnit").data();
>>>>>>> 2213a88e

  const string unit = spec_json["RepeatUnit"];
  const boost::char_separator<char> slash_separator("/");
  Tokenizer tokenizer(unit, slash_separator);
  units = vector<string>(tokenizer.begin(), tokenizer.end());
  units_shifts = shift_units(units);

  is_common_unit_ = false;
  if (spec_json.find("CommonUnit") != spec_json.end()) {
    is_common_unit_ = spec_json["CommonUnit"].get<bool>();
  }

  target_region = Region(spec_json["TargetRegion"].get<string>());

<<<<<<< HEAD
  if (spec_json.find("OffTargetRegions") != spec_json.end()) {
      offtarget_regions.clear();
      for (const string &region_encoding : spec_json["OffTargetRegions"]) {
        offtarget_regions.push_back(Region(region_encoding));
      }
=======
  if (confusion_node) {
    offtarget_regions.clear();
    for (const ptree::value_type &region_node : *confusion_node) {
      assert(region_node.first.empty()); // array elements have no names
      offtarget_regions.push_back(Region(region_node.second.data()));
    }
>>>>>>> 2213a88e
  }
}

// Fill out prefix and suffix sequences.
bool LoadFlanks(const string &genome_path, double min_wp,
                RepeatSpec *repeat_spec) {
  RefGenome ref_genome(genome_path);
  // Reference repeat flanks should be at least as long as reads.
  const int kFlankLen = 250;

  const Region &repeat_region = repeat_spec->target_region;

  const int64_t left_flank_begin = repeat_region.start() - kFlankLen;
  const int64_t left_flank_end = repeat_region.start() - 1;
  const int64_t right_flank_begin = repeat_region.end() + 1;
  const int64_t right_flank_end = repeat_region.end() + kFlankLen;

  const string left_flank_coords = repeat_region.chrom() + ":" +
                                   lexical_cast<string>(left_flank_begin) +
                                   "-" + lexical_cast<string>(left_flank_end);
  const string right_flank_coords = repeat_region.chrom() + ":" +
                                    lexical_cast<string>(right_flank_begin) +
                                    "-" + lexical_cast<string>(right_flank_end);

  ref_genome.ExtractSeq(left_flank_coords, &repeat_spec->left_flank);
  ref_genome.ExtractSeq(right_flank_coords, &repeat_spec->right_flank);

  // Output prefix, suffix, repeat, and whole locus.
  const string repeat_coords = repeat_region.chrom() + ":" +
                               lexical_cast<string>(left_flank_end + 1) + "-" +
                               lexical_cast<string>(right_flank_begin - 1);
  ref_genome.ExtractSeq(repeat_coords, &repeat_spec->ref_seq);

  string fake_quals = string('P', repeat_spec->ref_seq.length());
  double ref_repeat_wp =
      MatchRepeat(repeat_spec->units, repeat_spec->ref_seq, fake_quals);
  ref_repeat_wp /= repeat_spec->ref_seq.length();
  if (ref_repeat_wp < min_wp) {
    cerr << "[WARNING: reference sequence of " << repeat_spec->repeat_id
         << " repeat (" << repeat_spec->ref_seq
         << ") has low weighed purity score of "
         << lexical_cast<string>(ref_repeat_wp) << "]";
  }

  return true;
}

bool LoadRepeatSpecs(const string &specs_path, const string &genome_path,
                     double min_wp, map<string, RepeatSpec> *repeat_specs) {
  assert(!specs_path.empty());

  const boost::regex regex_json(".*\\.json$");

  boost::smatch what;
  if (boost::regex_match(specs_path, what, regex_json)) {
    std::ifstream istrm(specs_path.c_str());

    if (!istrm.is_open()) {
      throw std::logic_error("Failed to open region JSON file " + specs_path);
    }

    json specs_json;
    istrm >> specs_json;

    for (const auto &spec_json : specs_json) {
      std::cerr << spec_json << std::endl;
      RepeatSpec repeat_spec(spec_json);
      LoadFlanks(genome_path, min_wp, &repeat_spec);
      (*repeat_specs)[repeat_spec.repeat_id] = repeat_spec;
    }

    return true;
  }

  boost::filesystem::path path(specs_path);
  boost::filesystem::directory_iterator end_itr;

  for (boost::filesystem::directory_iterator itr(path); itr != end_itr; ++itr) {
    if (is_regular_file(itr->status())) {
      const string fname = itr->path().filename().string();
      boost::smatch what;

      if (boost::regex_match(fname, what, regex_json)) {
        cerr << TimeStamp() << ",[Loading " << fname << "]" << endl;

        const string json_path = itr->path().string();
        std::ifstream istrm(json_path.c_str());
        if (!istrm.is_open()) {
          throw std::logic_error("Failed to open region JSON file " +
                                 json_path);
        }
        json spec_json;
        spec_json << istrm;

        RepeatSpec repeat_spec(spec_json);
        LoadFlanks(genome_path, min_wp, &repeat_spec);
        (*repeat_specs)[repeat_spec.repeat_id] = repeat_spec;
      }
    }
  }

  return true;
}<|MERGE_RESOLUTION|>--- conflicted
+++ resolved
@@ -29,10 +29,7 @@
 #include <string>
 #include <vector>
 
-<<<<<<< HEAD
 #include "third_party/json/json.hpp"
-=======
->>>>>>> 2213a88e
 #include <boost/algorithm/string/join.hpp>
 #include <boost/filesystem.hpp>
 #include <boost/lexical_cast.hpp>
@@ -68,24 +65,8 @@
   return left_flank[left_flank.size() - 1];
 }
 
-<<<<<<< HEAD
 RepeatSpec::RepeatSpec(const nlohmann::json &spec_json) {
   repeat_id = spec_json["RepeatId"];
-=======
-RepeatSpec::RepeatSpec(const string &json_path) {
-  std::ifstream istrm(json_path.c_str());
-
-  if (!istrm.is_open()) {
-    throw std::logic_error("Failed to open region JSON file " + json_path);
-  }
-
-  ptree root_node;
-  boost::property_tree::read_json(istrm, root_node);
-
-  repeat_id = root_node.get_child("RepeatId").data();
-  const string unit = root_node.get_child("RepeatUnit").data();
->>>>>>> 2213a88e
-
   const string unit = spec_json["RepeatUnit"];
   const boost::char_separator<char> slash_separator("/");
   Tokenizer tokenizer(unit, slash_separator);
@@ -99,20 +80,11 @@
 
   target_region = Region(spec_json["TargetRegion"].get<string>());
 
-<<<<<<< HEAD
   if (spec_json.find("OffTargetRegions") != spec_json.end()) {
       offtarget_regions.clear();
       for (const string &region_encoding : spec_json["OffTargetRegions"]) {
         offtarget_regions.push_back(Region(region_encoding));
       }
-=======
-  if (confusion_node) {
-    offtarget_regions.clear();
-    for (const ptree::value_type &region_node : *confusion_node) {
-      assert(region_node.first.empty()); // array elements have no names
-      offtarget_regions.push_back(Region(region_node.second.data()));
-    }
->>>>>>> 2213a88e
   }
 }
 
