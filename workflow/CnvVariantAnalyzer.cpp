//
// Expansion Hunter
// Copyright 2016-2019 Illumina, Inc.
// All rights reserved.
//
// Author: Xiao Chen <xchen2@illumina.com>,
//         Egor Dolzhenko <edolzhenko@illumina.com>
//
// Licensed under the Apache License, Version 2.0 (the "License");
// you may not use this file except in compliance with the License.
// You may obtain a copy of the License at
//
//      http://www.apache.org/licenses/LICENSE-2.0
//
// Unless required by applicable law or agreed to in writing, software
// distributed under the License is distributed on an "AS IS" BASIS,
// WITHOUT WARRANTIES OR CONDITIONS OF ANY KIND, either express or implied.
// See the License for the specific language governing permissions and
// limitations under the License.
//
//

#include "workflow/CnvVariantAnalyzer.hh"
#include "genotyping/CopyNumberGenotyper.hh"

#include "common/Common.hh"

using std::shared_ptr;
using std::vector;

namespace ehunter
{
CnvVariantAnalyzer::CnvVariantAnalyzer(
    std::string variantId, double regionLength, CnvVariantType variantType, CopyNumberBySex contigCopyNumber,
<<<<<<< HEAD
    CnvGenotyperParameters cnvParameters, std::shared_ptr<ReadCounter> counter, DepthNormalizer genomeDepthNormalizer)
=======
    CnvGenotyperParameters cnvParameters, std::shared_ptr<ReadCounter> counter)
>>>>>>> c426fc6b
    : variantId_(variantId)
    , regionLength_(regionLength)
    , variantType_(variantType)
    , contigCopyNumber_(contigCopyNumber)
    , cnvParameters_(cnvParameters)
    , counter_(std::move(counter))
{
}

vector<shared_ptr<Feature>> CnvVariantAnalyzer::features() { return { counter_ }; }

CnvVariantFindings CnvVariantAnalyzer::analyze(DepthNormalizer genomeDepthNormalizer) const
{
    const int numReads = counter_->numReads();
    double normalizedDepth = (double)numReads / (double)regionLength_;
    double gcCorrectedDepth = genomeDepthNormalizer.correctDepth(cnvParameters_.regionGC, normalizedDepth, true);

    CopyNumberGenotyper cnvGenotyper = CopyNumberGenotyper(
        cnvParameters_.maxCopyNumber, cnvParameters_.depthScaleFactor, cnvParameters_.standardDeviationOfCN2,
        cnvParameters_.meanDepthValues, cnvParameters_.priorCopyNumberFrequency);

    boost::optional<int> copyNumberCall = cnvGenotyper.genotype(gcCorrectedDepth);

    return CnvVariantFindings(variantId_, copyNumberCall);
}
}<|MERGE_RESOLUTION|>--- conflicted
+++ resolved
@@ -32,11 +32,7 @@
 {
 CnvVariantAnalyzer::CnvVariantAnalyzer(
     std::string variantId, double regionLength, CnvVariantType variantType, CopyNumberBySex contigCopyNumber,
-<<<<<<< HEAD
-    CnvGenotyperParameters cnvParameters, std::shared_ptr<ReadCounter> counter, DepthNormalizer genomeDepthNormalizer)
-=======
     CnvGenotyperParameters cnvParameters, std::shared_ptr<ReadCounter> counter)
->>>>>>> c426fc6b
     : variantId_(variantId)
     , regionLength_(regionLength)
     , variantType_(variantType)
