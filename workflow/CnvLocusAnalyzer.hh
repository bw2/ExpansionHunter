//
// Expansion Hunter
// Copyright 2016-2019 Illumina, Inc.
// All rights reserved.
//
// Author: Xiao Chen <xchen2@illumina.com>,
//         Egor Dolzhenko <edolzhenko@illumina.com>
//
// Licensed under the Apache License, Version 2.0 (the "License");
// you may not use this file except in compliance with the License.
// You may obtain a copy of the License at
//
//      http://www.apache.org/licenses/LICENSE-2.0
//
// Unless required by applicable law or agreed to in writing, software
// distributed under the License is distributed on an "AS IS" BASIS,
// WITHOUT WARRANTIES OR CONDITIONS OF ANY KIND, either express or implied.
// See the License for the specific language governing permissions and
// limitations under the License.
//
//

#include <memory>
#include <string>
#include <vector>

#include "locus_spec/CnvLocusSpec.hh"
#include "workflow/LocusAnalyzer.hh"

namespace ehunter
{

class CnvVariantAnalyzer;
class ReadCountAnalyzer;

class CnvLocusAnalyzer : public LocusAnalyzer
{
public:
<<<<<<< HEAD
    CnvLocusAnalyzer(double minLocusCoverage, std::string locusId, CnvLocusType locusType);
=======
    CnvLocusAnalyzer(std::string locusId, CnvLocusType locusType, CnvOutputVariant outputVariant);
>>>>>>> c426fc6b
    ~CnvLocusAnalyzer() override = default;

    const std::string& locusId() const override { return locusId_; }
    CnvLocusType locusType() const { return locusType_; }
<<<<<<< HEAD
=======
    CnvOutputVariant outputVariant() const { return outputVariant_; }
>>>>>>> c426fc6b
    void setStats(std::shared_ptr<ReadCountAnalyzer> statsAnalyzer);
    void addAnalyzer(std::shared_ptr<CnvVariantAnalyzer> variantAnalyzer);
    LocusFindings analyze(Sex sampleSex, boost::optional<DepthNormalizer> genomeDepthNormalizer) const override;
    std::vector<std::shared_ptr<FeatureAnalyzer>> featureAnalyzers() override;

private:
    std::string locusId_;
    CnvLocusType locusType_;
<<<<<<< HEAD
=======
    CnvOutputVariant outputVariant_;
>>>>>>> c426fc6b
    std::shared_ptr<ReadCountAnalyzer> readCountAnalyzer_;
    std::vector<std::shared_ptr<CnvVariantAnalyzer>> variantAnalyzers_;
};
}<|MERGE_RESOLUTION|>--- conflicted
+++ resolved
@@ -36,19 +36,12 @@
 class CnvLocusAnalyzer : public LocusAnalyzer
 {
 public:
-<<<<<<< HEAD
-    CnvLocusAnalyzer(double minLocusCoverage, std::string locusId, CnvLocusType locusType);
-=======
     CnvLocusAnalyzer(std::string locusId, CnvLocusType locusType, CnvOutputVariant outputVariant);
->>>>>>> c426fc6b
     ~CnvLocusAnalyzer() override = default;
 
     const std::string& locusId() const override { return locusId_; }
     CnvLocusType locusType() const { return locusType_; }
-<<<<<<< HEAD
-=======
     CnvOutputVariant outputVariant() const { return outputVariant_; }
->>>>>>> c426fc6b
     void setStats(std::shared_ptr<ReadCountAnalyzer> statsAnalyzer);
     void addAnalyzer(std::shared_ptr<CnvVariantAnalyzer> variantAnalyzer);
     LocusFindings analyze(Sex sampleSex, boost::optional<DepthNormalizer> genomeDepthNormalizer) const override;
@@ -57,10 +50,7 @@
 private:
     std::string locusId_;
     CnvLocusType locusType_;
-<<<<<<< HEAD
-=======
     CnvOutputVariant outputVariant_;
->>>>>>> c426fc6b
     std::shared_ptr<ReadCountAnalyzer> readCountAnalyzer_;
     std::vector<std::shared_ptr<CnvVariantAnalyzer>> variantAnalyzers_;
 };
