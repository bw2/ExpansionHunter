--- conflicted
+++ resolved
@@ -114,18 +114,9 @@
     return readCountCap;
 }
 
-<<<<<<< HEAD
-static ReadPairs collectCandidateReads(
-    const vector<GenomicRegion>& targetRegions, const vector<GenomicRegion>& offtargetRegions,
-    HtsFileSeeker& htsFileSeeker, htshelpers::MateExtractor& mateExtractor)
-{
-    vector<GenomicRegion> regionsWithReads = combineRegions(targetRegions, offtargetRegions);
-=======
-static ReadPairs
-collectReads(const vector<GenomicRegion>& regionsWithReads, const string& htsFilePath, const string& htsReferencePath)
-{
-    HtsFileSeeker htsFileSeeker(htsFilePath, htsReferencePath);
->>>>>>> 40b4a771
+static ReadPairs collectReads(
+    const vector<GenomicRegion>& regionsWithReads, HtsFileSeeker& htsFileSeeker, htshelpers::MateExtractor& mateExtractor)
+{
     ReadPairs readPairs;
 
     for (const auto& regionWithReads : regionsWithReads)
@@ -193,24 +184,17 @@
     DepthNormalizer genomeDepthNormalizer = normRegionAnalyzer.getGenomeDepthNormalizer();
 
     SampleFindings sampleFindings;
-<<<<<<< HEAD
+
     HtsFileSeeker htsFileSeeker(inputPaths.htsFile(), inputPaths.reference());
     htshelpers::MateExtractor mateExtractor(inputPaths.htsFile(), inputPaths.reference());
-=======
-
->>>>>>> 40b4a771
+
     for (const auto& locusIdAndRegionSpec : regionCatalog)
     {
         const auto& locusId = locusIdAndRegionSpec.first;
         const auto& locusSpec = locusIdAndRegionSpec.second;
 
-<<<<<<< HEAD
-        ReadPairs readPairs = collectCandidateReads(
-            locusSpec.targetReadExtractionRegions(), locusSpec.offtargetReadExtractionRegions(), htsFileSeeker, mateExtractor);
-=======
         ReadPairs readPairs;
-        readPairs = collectReads(locusSpec->regionsWithReads(), inputPaths.htsFile(), inputPaths.reference());
->>>>>>> 40b4a771
+        readPairs = collectReads(locusSpec->regionsWithReads(), htsFileSeeker, mateExtractor);
 
         CatalogAnalyzer catalogAnalyzer({ { locusId, locusSpec } }, std::vector<RegionInfo> {}, bamletWriter);
 
