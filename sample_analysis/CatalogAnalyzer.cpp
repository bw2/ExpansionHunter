--- conflicted
+++ resolved
@@ -33,12 +33,8 @@
 {
 
 CatalogAnalyzer::CatalogAnalyzer(
-<<<<<<< HEAD
-    const LocusCatalog& locusCatalog, DepthNormalizer /*genomeDepthNormalizer*/, BamletWriterPtr bamletWriter)
-=======
     const LocusCatalog& locusCatalog, const std::vector<RegionInfo>& normRegionInfo, BamletWriterPtr bamletWriter)
     : normRegionInfo_(normRegionInfo)
->>>>>>> c426fc6b
 {
     WorkflowContext context;
 
@@ -51,17 +47,10 @@
         {
             locusAnalyzers_.push_back(buildGraphLocusWorkflow(*graphLocusSpec, context.heuristics(), bamletWriter));
         }
-<<<<<<< HEAD
-        // else if (cnvLocusSpec)
-        //{
-        //    locusAnalyzers_.push_back(buildCnvLocusWorkflow(*cnvLocusSpec, genomeDepthNormalizer));
-        //}
-=======
         else if (cnvLocusSpec)
         {
             locusAnalyzers_.push_back(buildCnvLocusWorkflow(*cnvLocusSpec));
         }
->>>>>>> c426fc6b
     }
 
     regionModels_ = extractRegionModels(locusAnalyzers_);
@@ -69,11 +58,11 @@
     for (RegionInfo regionInfo : normRegionInfo_)
     {
         std::vector<GenomicRegion> countingRegion = std::vector<GenomicRegion>{ regionInfo.region };
-        linearModel_ = make_shared<LinearModel>(countingRegion);
+        auto linearModel_ = make_shared<LinearModel>(countingRegion);
         auto readCounter = make_shared<ReadCounter>(linearModel_, countingRegion);
         linearModel_->addFeature(readCounter.get());
         regionModels_.push_back(linearModel_);
-        readCountAnalyzers_.push_back(
+        normalizationRegionAnalyzers_.push_back(
             make_shared<ReadCountAnalyzer>(CopyNumberBySex::kTwoInFemaleTwoInMale, readCounter));
     }
 
@@ -106,9 +95,9 @@
 {
     std::vector<RegionDepthInfo> normRegionDepthInfo;
     auto regionInfo = normRegionInfo_.begin();
-    for (auto readCountAnalyzer : readCountAnalyzers_)
+    for (auto normalizationRegionAnalyzer : normalizationRegionAnalyzers_)
     {
-        int readCount = readCountAnalyzer->count();
+        int readCount = normalizationRegionAnalyzer->count();
         double gc = (*regionInfo).gc;
         GenomicRegion region = (*regionInfo).region;
         int regionLength = region.end() - region.start();
