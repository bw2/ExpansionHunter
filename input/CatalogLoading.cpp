//
// Expansion Hunter
// Copyright 2016-2019 Illumina, Inc.
// All rights reserved.
//
// Author: Egor Dolzhenko <edolzhenko@illumina.com>
// Concept: Michael Eberle <meberle@illumina.com>
//
// Licensed under the Apache License, Version 2.0 (the "License");
// you may not use this file except in compliance with the License.
// You may obtain a copy of the License at
//
//      http://www.apache.org/licenses/LICENSE-2.0
//
// Unless required by applicable law or agreed to in writing, software
// distributed under the License is distributed on an "AS IS" BASIS,
// WITHOUT WARRANTIES OR CONDITIONS OF ANY KIND, either express or implied.
// See the License for the specific language governing permissions and
// limitations under the License.
//
//

#include "input/CatalogLoading.hh"

#include <algorithm>
#include <cassert>
#include <fstream>
#include <map>
#include <set>
#include <sstream>
#include <string>
#include <vector>

<<<<<<< HEAD
#include <boost/algorithm/string/classification.hpp>
#include <boost/algorithm/string/split.hpp>
=======
>>>>>>> 68d3ee3f
#include <boost/optional.hpp>

#include "spdlog/spdlog.h"
#include "thirdparty/json/json.hpp"

#include "common/Common.hh"
#include "common/Reference.hh"
#include "common/WorkflowContext.hh"
#include "input/LocusSpecDecoding.hh"

using boost::optional;
using graphtools::NodeId;
<<<<<<< HEAD
using std::make_shared;
using std::map;
using std::ostream;
using std::shared_ptr;
=======
using std::map;
using std::ostream;
>>>>>>> 68d3ee3f
using std::string;
using std::to_string;
using std::vector;

using Json = nlohmann::json;

namespace spd = spdlog;

namespace ehunter
{

static bool checkIfFieldExists(const Json& record, const string& fieldName)
{
    return record.find(fieldName) != record.end();
}

static void assertFieldExists(const Json& record, const string& fieldName)
{
    if (!checkIfFieldExists(record, fieldName))
    {
        std::stringstream out;
        out << record;
        throw std::logic_error("Field " + fieldName + " must be present in " + out.str());
    }
}

static void assertRecordIsArray(const Json& record)
{
    if (!record.is_array())
    {
        std::stringstream out;
        out << record;
        throw std::logic_error("Expected array but got this instead " + out.str());
    }
}

static void makeArray(Json& record)
{
    if (record.type() != Json::value_t::array)
    {
        record = Json::array({ record });
    }
}

static VariantTypeFromUser decodeVariantTypeFromUser(const string& encoding)
{
    if (encoding == "RareRepeat")
    {
        return VariantTypeFromUser::kRareRepeat;
    }
    if (encoding == "Repeat")
    {
        return VariantTypeFromUser::kCommonRepeat;
    }
    if (encoding == "SmallVariant")
    {
        return VariantTypeFromUser::kSmallVariant;
    }
    if (encoding == "SMN")
    {
        return VariantTypeFromUser::kSMN;
    }
<<<<<<< HEAD
    if (encoding == "CNV")
    {
        return VariantTypeFromUser::kCNV;
    }
=======
>>>>>>> 68d3ee3f
    else
    {
        throw std::logic_error("Encountered invalid variant type: " + encoding);
    }
}

<<<<<<< HEAD
static VariantSubtypeFromUser decodeVariantSubtypeFromUser(const string& encoding)
{
    if (encoding == "Target")
    {
        return VariantSubtypeFromUser::kTarget;
    }
    if (encoding == "Baseline")
    {
        return VariantSubtypeFromUser::kBaseline;
    }
    else
    {
        throw std::logic_error("Encountered invalid variant type: " + encoding);
    }
}

static LocusTypeFromUser decodeLocusTypeFromUser(const string& encoding)
{
    if (encoding == "Graph")
    {
        return LocusTypeFromUser::kGraph;
    }
    if (encoding == "CNV")
    {
        return LocusTypeFromUser::kCNV;
    }
    if (encoding == "Paralog")
    {
        return LocusTypeFromUser::kParalog;
    }
    else
    {
        throw std::logic_error("Encountered invalid locus type: " + encoding);
    }
}

/*
=======
>>>>>>> 68d3ee3f
static vector<string> generateIds(const string& locusId, const Json& variantLocationEncodings)
{
    if (variantLocationEncodings.size() == 1)
    {
        return { locusId };
    }

    vector<string> variantIds;
    for (const auto& locationEncoding : variantLocationEncodings)
    {
        string variantId = locusId;
        variantId += "_";
        variantId += locationEncoding.get<string>();
        variantIds.push_back(variantId);
    }

    return variantIds;
}
<<<<<<< HEAD
*/
static GenomicRegion mergeRegions(const vector<GenomicRegion>& regions, int kMaxMergeDistance)
{
    // const int kMaxMergeDistance = 500;
=======

static GenomicRegion mergeRegions(const vector<GenomicRegion>& regions)
{
    const int kMaxMergeDistance = 500;
>>>>>>> 68d3ee3f
    vector<GenomicRegion> mergedReferenceRegions = merge(regions, kMaxMergeDistance);
    if (mergedReferenceRegions.size() != 1)
    {
        std::stringstream out;
        for (const GenomicRegion& region : regions)
        {
            out << region << " ";
        }
        throw std::runtime_error(
            "Expected reference regions to be closer than " + to_string(kMaxMergeDistance)
            + " from one another: " + out.str());
    }

    return mergedReferenceRegions.front();
}

static LocusDescriptionFromUser loadUserDescription(Json& locusJson, const ReferenceContigInfo& contigInfo)
{
    assertFieldExists(locusJson, "LocusId");
    auto locusId = locusJson["LocusId"].get<string>();

<<<<<<< HEAD
    assertFieldExists(locusJson, "LocusType");
    LocusTypeFromUser locusType = decodeLocusTypeFromUser(locusJson["LocusType"].get<string>());

    boost::optional<std::string> locusStructure;
    if (locusType == LocusTypeFromUser::kGraph)
    {
        assertFieldExists(locusJson, "LocusStructure");
        locusStructure = locusJson["LocusStructure"].get<string>();
    }

    vector<GenomicRegion> variantLocations;

    assertFieldExists(locusJson, "Variants");
    makeArray(locusJson["Variants"]);
    vector<VariantDescriptionFromUser> variantDescriptions;
    for (const auto& variant : locusJson["Variants"])
    {
        assertFieldExists(variant, "VariantType");
        auto variantType = decodeVariantTypeFromUser(variant["VariantType"].get<string>());

        assertFieldExists(variant, "ReferenceRegion");
        GenomicRegion region = decode(contigInfo, variant["ReferenceRegion"].get<string>());

        string variantId;
        if (checkIfFieldExists(variant, "VariantId"))
        {
            variantId = variant["VariantId"].get<string>();
        }
        else
        {
            variantId = locusId;
            variantId += "_";
            variantId += variant["ReferenceRegion"].get<string>();
        }

        boost::optional<VariantSubtypeFromUser> variantSubtype;
        boost::optional<std::string> variantStructure;
        boost::optional<bool> expectedNormalCN;
        boost::optional<double> regionGC;
        boost::optional<int> mappingQualityThreshold;
        boost::optional<int> maxCopyNumber;
        boost::optional<double> depthScaleFactor;
        boost::optional<double> standardDevidationOfCN2;
        boost::optional<std::vector<double>> meanDepthValues;
        boost::optional<std::vector<double>> priorCopyNumberFrequency;

        if (checkIfFieldExists(variant, "VariantStructure"))
        {
            variantStructure = variant["VariantStructure"].get<string>();
        }

        if (variantType == VariantTypeFromUser::kCNV)
        {
            assertFieldExists(variant, "VariantSubtype");
            variantSubtype = decodeVariantSubtypeFromUser(variant["VariantSubtype"].get<string>());

            if (variantSubtype == VariantSubtypeFromUser::kBaseline)
            {
                assertFieldExists(variant, "ExpectedNormal");
                expectedNormalCN = variant["ExpectedNormal"].get<bool>();
            }
            else
            {
                expectedNormalCN = false;
            }

            assertFieldExists(variant, "GC");
            regionGC = variant["GC"].get<double>();

            assertFieldExists(variant, "MappingQualityThreshold");
            mappingQualityThreshold = variant["MappingQualityThreshold"].get<int>();

            assertFieldExists(variant, "MaxCopyNumber");
            maxCopyNumber = variant["MaxCopyNumber"].get<int>();

            assertFieldExists(variant, "DepthScaleFactor");
            depthScaleFactor = variant["DepthScaleFactor"].get<double>();

            assertFieldExists(variant, "StandardDeviationOfCN2");
            standardDevidationOfCN2 = variant["StandardDeviationOfCN2"].get<double>();

            assertFieldExists(variant, "MeanDepthValues");
            std::vector<double> meanDepths;
            for (const auto& encoding : variant["MeanDepthValues"])
            {
                meanDepths.push_back(encoding.get<double>());
            }
            meanDepthValues = meanDepths;

            assertFieldExists(variant, "PriorCopyNumberFreq");
            std::vector<double> priors;
            for (const auto& encoding : variant["PriorCopyNumberFreq"])
            {
                priors.push_back(encoding.get<double>());
            }
            priorCopyNumberFrequency = priors;
        }
        VariantDescriptionFromUser variantDescription = VariantDescriptionFromUser(
            variantId, region, variantType, variantSubtype, variantStructure, expectedNormalCN, regionGC,
            mappingQualityThreshold, maxCopyNumber, depthScaleFactor, standardDevidationOfCN2, meanDepthValues,
            priorCopyNumberFrequency);
        variantDescriptions.push_back(variantDescription);
        variantLocations.push_back(region);
    }
    GenomicRegion locusLocation = mergeRegions(variantLocations, 50000);
    if (locusType == LocusTypeFromUser::kGraph)
    {
        locusLocation = mergeRegions(variantLocations, 500);
    }
    else if (locusType == LocusTypeFromUser::kCNV)
    {
        assertFieldExists(locusJson, "ReferenceRegion");
        locusLocation = decode(contigInfo, locusJson["ReferenceRegion"].get<string>());
=======
    assertFieldExists(locusJson, "LocusStructure");
    auto locusStructure = locusJson["LocusStructure"].get<string>();

    vector<GenomicRegion> variantLocations;
    assertFieldExists(locusJson, "ReferenceRegion");
    makeArray(locusJson["ReferenceRegion"]);
    for (const auto& encoding : locusJson["ReferenceRegion"])
    {
        GenomicRegion region = decode(contigInfo, encoding.get<string>());
        variantLocations.push_back(region);
    }

    GenomicRegion locusLocation = mergeRegions(variantLocations);

    vector<string> variantIds;
    if (checkIfFieldExists(locusJson, "VariantId"))
    {
        makeArray(locusJson["VariantId"]);
        for (const auto& variantId : locusJson["VariantId"])
        {
            variantIds.push_back(variantId.get<string>());
        }
    }
    else
    {
        variantIds = generateIds(locusId, locusJson["ReferenceRegion"]);
    }

    vector<VariantTypeFromUser> variantTypesFromUser;
    assertFieldExists(locusJson, "VariantType");
    makeArray(locusJson["VariantType"]);
    for (const auto& encoding : locusJson["VariantType"])
    {
        variantTypesFromUser.push_back(decodeVariantTypeFromUser(encoding.get<string>()));
>>>>>>> 68d3ee3f
    }

    vector<GenomicRegion> targetRegions;
    if (checkIfFieldExists(locusJson, "TargetRegion"))
    {
        makeArray(locusJson["TargetRegion"]);
        for (const auto& encoding : locusJson["TargetRegion"])
        {
            GenomicRegion region = decode(contigInfo, encoding.get<string>());
            targetRegions.push_back(region);
        }
    }

    vector<GenomicRegion> offtargetRegions;
    if (checkIfFieldExists(locusJson, "OfftargetRegions"))
    {
        assertRecordIsArray(locusJson["OfftargetRegions"]);
        for (const auto& encoding : locusJson["OfftargetRegions"])
        {
            GenomicRegion region = decode(contigInfo, encoding.get<string>());
            offtargetRegions.push_back(region);
        }
    }

    boost::optional<double> errorRate;
    if (checkIfFieldExists(locusJson, "ErrorRate"))
    {
        errorRate = locusJson["ErrorRate"].get<double>();
    }

    boost::optional<double> likelihoodRatioThreshold;
    if (checkIfFieldExists(locusJson, "LikelihoodRatioThreshold"))
    {
        likelihoodRatioThreshold = locusJson["LikelihoodRatioThreshold"].get<double>();
    }

    boost::optional<double> minLocusCoverage;
    if (checkIfFieldExists(locusJson, "MinimalLocusCoverage"))
    {
        minLocusCoverage = locusJson["MinimalLocusCoverage"].get<double>();
    }

    return LocusDescriptionFromUser(
<<<<<<< HEAD
        locusId, locusType, locusLocation, variantDescriptions, targetRegions, offtargetRegions, locusStructure,
        errorRate, likelihoodRatioThreshold, minLocusCoverage);
=======
        locusId, locusStructure, variantIds, locusLocation, variantLocations, targetRegions, offtargetRegions,
        variantTypesFromUser, errorRate, likelihoodRatioThreshold, minLocusCoverage);
>>>>>>> 68d3ee3f
}

RegionCatalog loadLocusCatalogFromDisk(const string& catalogPath, const Reference& reference)
{
    std::ifstream inputStream(catalogPath.c_str());

    if (!inputStream.is_open())
    {
        throw std::runtime_error("Failed to open catalog file " + catalogPath);
    }

    Json catalogJson;
    inputStream >> catalogJson;
    makeArray(catalogJson);

    WorkflowContext context;

    RegionCatalog catalog;
    for (auto& locusJson : catalogJson)
    {
        LocusDescriptionFromUser userDescription = loadUserDescription(locusJson, reference.contigInfo());
        try
        {
<<<<<<< HEAD
            if (userDescription.locusType == LocusTypeFromUser::kGraph)
            {
                GraphLocusSpecification locusSpec = decodeGraphLocusSpecification(userDescription, reference);
                catalog.emplace(std::make_pair(locusSpec.locusId(), make_shared<GraphLocusSpecification>(locusSpec)));
            }
            if (userDescription.locusType == LocusTypeFromUser::kCNV)
            {
                CnvLocusSpecification locusSpec = decodeCnvLocusSpecification(userDescription, reference);
                catalog.emplace(std::make_pair(locusSpec.locusId(), make_shared<CnvLocusSpecification>(locusSpec)));
            }
=======
            LocusSpecification locusSpec = decodeLocusSpecification(userDescription, reference);
            catalog.emplace(std::make_pair(locusSpec.locusId(), locusSpec));
>>>>>>> 68d3ee3f
        }
        catch (const std::exception& except)
        {
            const string message = "Unable to load " + locusJson.dump() + ": " + except.what();
            if (context.heuristics().permissive())
            {
                spdlog::warn(message);
            }
            else
            {
                throw std::runtime_error(message);
            }
        }
    }

    return catalog;
}

<<<<<<< HEAD
std::vector<RegionInfo> loadNormRegionsFromDisk(const std::string& normRegionPath, const Reference& reference)
{
    std::vector<RegionInfo> normRegionInfo;
    std::ifstream inputStream(normRegionPath.c_str());

    if (!inputStream.is_open())
    {
        throw std::runtime_error("Failed to open norm region file " + normRegionPath);
    }

    Json normJson;
    inputStream >> normJson;
    makeArray(normJson);

    for (auto& regionJson : normJson)
    {
        assertFieldExists(regionJson, "GC");
        auto regionGC = regionJson["GC"].get<float>();
        assertFieldExists(regionJson, "ReferenceRegion");
        GenomicRegion region = decode(reference.contigInfo(), regionJson["ReferenceRegion"].get<string>());
        normRegionInfo.push_back(RegionInfo(regionGC, region));
    }
    return normRegionInfo;
}
=======
>>>>>>> 68d3ee3f
}<|MERGE_RESOLUTION|>--- conflicted
+++ resolved
@@ -31,11 +31,6 @@
 #include <string>
 #include <vector>
 
-<<<<<<< HEAD
-#include <boost/algorithm/string/classification.hpp>
-#include <boost/algorithm/string/split.hpp>
-=======
->>>>>>> 68d3ee3f
 #include <boost/optional.hpp>
 
 #include "spdlog/spdlog.h"
@@ -48,15 +43,10 @@
 
 using boost::optional;
 using graphtools::NodeId;
-<<<<<<< HEAD
 using std::make_shared;
 using std::map;
 using std::ostream;
 using std::shared_ptr;
-=======
-using std::map;
-using std::ostream;
->>>>>>> 68d3ee3f
 using std::string;
 using std::to_string;
 using std::vector;
@@ -119,20 +109,16 @@
     {
         return VariantTypeFromUser::kSMN;
     }
-<<<<<<< HEAD
     if (encoding == "CNV")
     {
         return VariantTypeFromUser::kCNV;
     }
-=======
->>>>>>> 68d3ee3f
     else
     {
         throw std::logic_error("Encountered invalid variant type: " + encoding);
     }
 }
 
-<<<<<<< HEAD
 static VariantSubtypeFromUser decodeVariantSubtypeFromUser(const string& encoding)
 {
     if (encoding == "Target")
@@ -170,8 +156,6 @@
 }
 
 /*
-=======
->>>>>>> 68d3ee3f
 static vector<string> generateIds(const string& locusId, const Json& variantLocationEncodings)
 {
     if (variantLocationEncodings.size() == 1)
@@ -190,17 +174,10 @@
 
     return variantIds;
 }
-<<<<<<< HEAD
 */
 static GenomicRegion mergeRegions(const vector<GenomicRegion>& regions, int kMaxMergeDistance)
 {
     // const int kMaxMergeDistance = 500;
-=======
-
-static GenomicRegion mergeRegions(const vector<GenomicRegion>& regions)
-{
-    const int kMaxMergeDistance = 500;
->>>>>>> 68d3ee3f
     vector<GenomicRegion> mergedReferenceRegions = merge(regions, kMaxMergeDistance);
     if (mergedReferenceRegions.size() != 1)
     {
@@ -222,7 +199,6 @@
     assertFieldExists(locusJson, "LocusId");
     auto locusId = locusJson["LocusId"].get<string>();
 
-<<<<<<< HEAD
     assertFieldExists(locusJson, "LocusType");
     LocusTypeFromUser locusType = decodeLocusTypeFromUser(locusJson["LocusType"].get<string>());
 
@@ -336,42 +312,6 @@
     {
         assertFieldExists(locusJson, "ReferenceRegion");
         locusLocation = decode(contigInfo, locusJson["ReferenceRegion"].get<string>());
-=======
-    assertFieldExists(locusJson, "LocusStructure");
-    auto locusStructure = locusJson["LocusStructure"].get<string>();
-
-    vector<GenomicRegion> variantLocations;
-    assertFieldExists(locusJson, "ReferenceRegion");
-    makeArray(locusJson["ReferenceRegion"]);
-    for (const auto& encoding : locusJson["ReferenceRegion"])
-    {
-        GenomicRegion region = decode(contigInfo, encoding.get<string>());
-        variantLocations.push_back(region);
-    }
-
-    GenomicRegion locusLocation = mergeRegions(variantLocations);
-
-    vector<string> variantIds;
-    if (checkIfFieldExists(locusJson, "VariantId"))
-    {
-        makeArray(locusJson["VariantId"]);
-        for (const auto& variantId : locusJson["VariantId"])
-        {
-            variantIds.push_back(variantId.get<string>());
-        }
-    }
-    else
-    {
-        variantIds = generateIds(locusId, locusJson["ReferenceRegion"]);
-    }
-
-    vector<VariantTypeFromUser> variantTypesFromUser;
-    assertFieldExists(locusJson, "VariantType");
-    makeArray(locusJson["VariantType"]);
-    for (const auto& encoding : locusJson["VariantType"])
-    {
-        variantTypesFromUser.push_back(decodeVariantTypeFromUser(encoding.get<string>()));
->>>>>>> 68d3ee3f
     }
 
     vector<GenomicRegion> targetRegions;
@@ -415,13 +355,8 @@
     }
 
     return LocusDescriptionFromUser(
-<<<<<<< HEAD
         locusId, locusType, locusLocation, variantDescriptions, targetRegions, offtargetRegions, locusStructure,
         errorRate, likelihoodRatioThreshold, minLocusCoverage);
-=======
-        locusId, locusStructure, variantIds, locusLocation, variantLocations, targetRegions, offtargetRegions,
-        variantTypesFromUser, errorRate, likelihoodRatioThreshold, minLocusCoverage);
->>>>>>> 68d3ee3f
 }
 
 RegionCatalog loadLocusCatalogFromDisk(const string& catalogPath, const Reference& reference)
@@ -445,7 +380,6 @@
         LocusDescriptionFromUser userDescription = loadUserDescription(locusJson, reference.contigInfo());
         try
         {
-<<<<<<< HEAD
             if (userDescription.locusType == LocusTypeFromUser::kGraph)
             {
                 GraphLocusSpecification locusSpec = decodeGraphLocusSpecification(userDescription, reference);
@@ -456,10 +390,6 @@
                 CnvLocusSpecification locusSpec = decodeCnvLocusSpecification(userDescription, reference);
                 catalog.emplace(std::make_pair(locusSpec.locusId(), make_shared<CnvLocusSpecification>(locusSpec)));
             }
-=======
-            LocusSpecification locusSpec = decodeLocusSpecification(userDescription, reference);
-            catalog.emplace(std::make_pair(locusSpec.locusId(), locusSpec));
->>>>>>> 68d3ee3f
         }
         catch (const std::exception& except)
         {
@@ -478,7 +408,6 @@
     return catalog;
 }
 
-<<<<<<< HEAD
 std::vector<RegionInfo> loadNormRegionsFromDisk(const std::string& normRegionPath, const Reference& reference)
 {
     std::vector<RegionInfo> normRegionInfo;
@@ -503,6 +432,4 @@
     }
     return normRegionInfo;
 }
-=======
->>>>>>> 68d3ee3f
 }