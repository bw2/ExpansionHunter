//
// Expansion Hunter
// Copyright (c) 2016 Illumina, Inc.
//
// Author: Egor Dolzhenko <edolzhenko@illumina.com>,
//         Mitch Bekritsky <mbekritsky@illumina.com>, Richard Shaw
// Concept: Michael Eberle <meberle@illumina.com>
//
// This program is free software: you can redistribute it and/or modify
// it under the terms of the GNU General Public License as published by
// the Free Software Foundation, either version 3 of the License, or
// at your option) any later version.
//
// This program is distributed in the hope that it will be useful,
// but WITHOUT ANY WARRANTY; without even the implied warranty of
// MERCHANTABILITY or FITNESS FOR A PARTICULAR PURPOSE.  See the
// GNU General Public License for more details.
//
// You should have received a copy of the GNU General Public License
// along with this program.  If not, see <http://www.gnu.org/licenses/>.
//

#include "include/irr_counting.h"

#include <string>
using std::string;
#include <iostream>
using std::endl;
using std::cerr;
#include <unordered_set>
using std::unordered_set;
#include <vector>
using std::vector;
#include <map>
using std::map;
#include <algorithm>
using std::array;
#include <cstdlib>

#include "purity/purity.h"
#include "rep_align/rep_align.h"

/*****************************************************************************/

// Check if two alignments are same.
static bool SameAlign(Align &al1, Align &al2) {
  return (al1.name == al2.name && al1.mate_pos == al2.mate_pos &&
          al1.flag == al2.flag && al1.bases == al2.bases);
}

void CacheReadsFromRegion(const Region &region, const WhatToCache whatToCache,
                          const vector<vector<string>> &units_shifts,
                          double min_wp_score, BamFile *bam_file,
                          AlignPairs *align_pairs) {
  // Jump to the target region or the unaligned reads if the chromosome name
  // is "*" then jump to unaligned reads.
  if (region.chrom() == "*") {
    if (!(*bam_file).JumpToUnaligned()) {
      throw std::runtime_error("Failed to jump to unaligned pairs.");
    }
  } else {
    if (!(*bam_file).SetRegionToRange(region)) {
      throw std::runtime_error("Failed to jump to " + region.ToString());
    }
  }

  Align align;

  while ((*bam_file).GetRead(align)) {
    const AlignPairs::iterator it = (*align_pairs).find(align.name);

    if (it == (*align_pairs).end()) {
      Align dummy_align;

      align.region = region.ToString();
      array<Align, 2> pair = {align, dummy_align};
      if (!align.IsFirstMate()) {
        std::reverse(pair.begin(), pair.end());
      }
      (*align_pairs)[align.name] = pair;
    } else {
      // The same alignment might be encountered twice if two confusion
      // regions are near each other. Such duplicate alignments are skipped
      // with a warning. Two alignments for the same mate, however, are not
      // permitted.

<<<<<<< HEAD
      align.region = region.ToString();
      AlignPair& frag = (*align_pairs)[align.name];
=======
      align.region = region.AsString();
      AlignPair &frag = (*align_pairs)[align.name];
>>>>>>> 3f824520

      if (align.IsFirstMate()) {
        if (frag[0].name.empty()) {
          frag[0] = align;
        } else {
          if (!SameAlign(frag[0], align)) {
            cerr << "[WARNING: There are multiple first mates named \""
                 << frag[0].name << "\"]" << endl;
          }
        }
      } else {
        if (frag[1].name.empty()) {
          frag[1] = align;
        } else {
          if (!SameAlign(frag[1], align)) {
            cerr << "[WARNING: There are multiple second mates named \""
                 << frag[1].name << "\"]" << endl;
          }
        }
      }

      if (whatToCache == kCacheIrr) {
        // If both mates are cached. Remove both mates from cache
        // unless one of them is in-repeat.
        if (!frag[0].name.empty() && !frag[1].name.empty()) {
          double score1 =
              MatchRepeatRc(units_shifts, frag[0].bases, frag[0].quals);
          double score2 =
              MatchRepeatRc(units_shifts, frag[1].bases, frag[1].quals);
          score1 /= frag[0].bases.length();
          score2 /= frag[1].bases.length();

          if (score1 < min_wp_score && score2 < min_wp_score) {
            (*align_pairs).erase(it);
          }
        }
      }
    }
  }
}

<<<<<<< HEAD
bool CheckAnchoredIrrs(const BamFile& bam_file, const Parameters& parameters,
                       const Region& target_neighborhood,
                       const RepeatSpec& repeat_spec, const Align& read_align,
                       const Align& mate_align,
                       const vector<vector<string>>& units_shifts) {
  const int min_mapq = parameters.min_anchor_mapq();
=======
bool CheckAnchoredIrrs(const BamFile &bam_file, const Parameters &parameters,
                       const Region &target_neighborhood,
                       const RepeatSpec &repeat_spec, const Align &read_align,
                       const Align &mate_align,
                       const vector<vector<string>> &units_shifts) {
  const size_t min_mapq = parameters.min_anchor_mapq();
>>>>>>> 3f824520
  // Check if the read has low mapping quality and it is an off-target
  // anchor; such reads are reported but not included into the calculation.
  if (read_align.mapq < min_mapq) {
    if (mate_align.IsMapped() && mate_align.mapq >= min_mapq) {
      Region mateRegion;
      mate_align.GetReadRegion(mateRegion, bam_file.ref_vec());

      if (!mateRegion.Overlaps(target_neighborhood)) {
        cerr << "Discarding IRR " << read_align.name << " read"
             << (read_align.IsFirstMate() ? "1" : "2") << read_align.pos
             << " MAPQ " << read_align.mapq << ") because anchoring mate "
             << mate_align.name << " read"
             << (mate_align.IsFirstMate() ? "1" : "2") << mate_align.pos
             << " MAPQ " << mate_align.mapq << ") not on target ("
             << target_neighborhood << ")" << endl;
        return false;
      }
    }
  }

  double wp = MatchRepeatRc(units_shifts, read_align.bases, read_align.quals);
  if (!read_align.bases.empty()) {
    wp /= read_align.bases.length();
  }
  const bool is_irr = wp >= parameters.min_wp();

  // no repeat above the length/score threshold was detected in the read
  if (!is_irr) {
    return false;
  }

  if (mate_align.mapq < min_mapq) {
    return false;
  }

  return true;
}

/*****************************************************************************/

void FillinMates(BamFile &bam_file, AlignPairs &align_pairs) {
  for (AlignPairs::iterator it = align_pairs.begin(); it != align_pairs.end();
       ++it) {
    AlignPair &frag = it->second;

    // At least one read must always be filled out.
    assert(!frag[0].name.empty() || !frag[1].name.empty());
    // Try to fill in the missing mate.
    if (frag[0].name.empty() || frag[1].name.empty()) {
      // Get references for exisitng Align and the one that
      // needs to be filled in and then process them below. This
      // is done to avoid code duplication.
      Align &existing_al = frag[0].name.empty() ? frag[1] : frag[0];
      Align &missing_al = frag[0].name.empty() ? frag[0] : frag[1];

      // Do not recover nearby mates.
      if ((existing_al.chrom_id == existing_al.mate_chrom_id) &&
          (std::abs(existing_al.pos - existing_al.mate_pos) < 1000)) {
        continue;
      }

      if (bam_file.GetAlignedMate(existing_al, missing_al)) {
        // region typically stores the position of the region from
        // which a read was cached. Since this read was not cached
        // from anywhere, we store its position in the region field.
        const vector<string> &refVec = bam_file.ref_vec();
        assert(missing_al.chrom_id < refVec.size());
        missing_al.region = Region(refVec[missing_al.chrom_id],
                                   missing_al.pos + 1, missing_al.pos + 2)
                                .ToString();
      } else {
        missing_al = Align();
        missing_al.region = Region("chr-1", 0, 0).ToString();
      }
    }
  }
}

// TODO(edolzhenko): Move cache creation out of the function.
<<<<<<< HEAD
bool CountUnalignedIrrs(BamFile& bam_file, const Parameters& parameters,
                        int& numUnalignedIRRs,
                        const vector<vector<string>>& units_shifts,
                        vector<RepeatAlign>* irr_rep_aligns) {
=======
bool CountUnalignedIrrs(BamFile &bam_file, const Parameters &parameters,
                        size_t &numUnalignedIRRs,
                        const vector<vector<string>> &units_shifts,
                        vector<RepeatAlign> *irr_rep_aligns) {
>>>>>>> 3f824520
  numUnalignedIRRs = 0;

  AlignPairs align_pairs;
  Region unalignedRegion("*", 0, 0, "");

  cerr << "\t[Caching unaligned IRRs]" << endl;
  CacheReadsFromRegion(unalignedRegion, kCacheIrr, units_shifts,
                       parameters.min_wp(), &bam_file, &align_pairs);

  cerr << "\t[Done; cached " << align_pairs.size()
       << " unaligned fragments containing at least one IRR read]" << endl;

  for (AlignPairs::const_iterator it = align_pairs.begin();
       it != align_pairs.end(); ++it) {
    const AlignPair &frag = it->second;

    double topScore1 =
        MatchRepeatRc(units_shifts, frag[0].bases, frag[0].quals);
    double topScore2 =
        MatchRepeatRc(units_shifts, frag[1].bases, frag[1].quals);
    if (!frag[0].bases.empty()) {
      topScore1 /= frag[0].bases.length();
    }
    if (!frag[1].bases.empty()) {
      topScore2 /= frag[1].bases.length();
    }

    const bool is_irr1 = topScore1 >= parameters.min_wp();
    const bool is_irr2 = topScore2 >= parameters.min_wp();

    assert(!(frag[0].name.empty() && is_irr1));
    assert(!(frag[1].name.empty() && is_irr2));

    if (is_irr1 && is_irr2) {
      numUnalignedIRRs += 2;

      RepeatAlign rep_align;
      rep_align.read.name = it->first;
      rep_align.read.bases = frag[0].bases;
      rep_align.read.quals = frag[0].quals;
      rep_align.left_flank_len = 0;
      rep_align.right_flank_len = 0;
      rep_align.type = RepeatAlign::Type::kUnalignedIrrPair;
      const int unit_len = units_shifts[0][0].length();
      rep_align.size = rep_align.read.bases.length() / unit_len;
      rep_align.mate.bases = frag[1].bases;
      rep_align.mate.quals = frag[1].quals;
      irr_rep_aligns->push_back(rep_align);
    } else if (is_irr1 || is_irr2) {
      ++numUnalignedIRRs;
      const Align &irr = is_irr1 ? frag[0] : frag[1];
      const Align &mate = is_irr1 ? frag[1] : frag[0];

      RepeatAlign rep_align;
      rep_align.read.name = it->first;
      rep_align.read.bases = irr.bases;
      rep_align.read.quals = irr.quals;
      rep_align.left_flank_len = 0;
      rep_align.right_flank_len = 0;
      rep_align.type = RepeatAlign::Type::kUnalignedIrrSingleton;
      const int unit_len = units_shifts[0][0].length();
      rep_align.size = rep_align.read.bases.length() / unit_len;
      rep_align.mate.bases = mate.bases;
      rep_align.mate.quals = mate.quals;
      irr_rep_aligns->push_back(rep_align);
    }
  }
}

<<<<<<< HEAD
int CountAlignedIrr(const BamFile& bam_file, const Parameters& parameters,
                       const AlignPairs& align_pairs,
                       map<string, int>& numIrrConfRegion,
                       const vector<vector<string>>& units_shifts,
                       vector<RepeatAlign>* irr_rep_aligns) {
  int irr_count = 0;
=======
size_t CountAlignedIrr(const BamFile &bam_file, const Parameters &parameters,
                       const AlignPairs &align_pairs,
                       map<string, size_t> &numIrrConfRegion,
                       const vector<vector<string>> &units_shifts,
                       vector<RepeatAlign> *irr_rep_aligns) {
  size_t irr_count = 0;
>>>>>>> 3f824520
  bool isFwdKmer = false;
  for (AlignPairs::const_iterator it = align_pairs.begin();
       it != align_pairs.end(); ++it) {
    const AlignPair &frag = it->second;
    double first_top_score =
        MatchRepeatRc(units_shifts, frag[0].bases, frag[0].quals);
    if (!frag[0].bases.empty()) {
      first_top_score /= frag[0].bases.length();
    }
    const bool is_first_irr = first_top_score >= parameters.min_wp();

    double second_top_score =
        MatchRepeatRc(units_shifts, frag[1].bases, frag[1].quals);
    if (!frag[1].bases.empty()) {
      second_top_score /= frag[1].bases.length();
    }
    const bool is_second_irr = second_top_score >= parameters.min_wp();

    // Update status and increase count if both mates are IRR.
    if (is_first_irr && is_second_irr) {
      assert(!frag[0].name.empty() && !frag[1].name.empty());
      irr_count += 2;
      // Increase the count for the corresponding confusion region.
      numIrrConfRegion[frag[0].region] += 1;
      numIrrConfRegion[frag[1].region] += 1;

      RepeatAlign rep_align;
      rep_align.read.name = it->first;
      rep_align.read.bases = frag[0].bases;
      rep_align.read.quals = frag[0].quals;
      rep_align.left_flank_len = 0;
      rep_align.right_flank_len = 0;
      rep_align.type = RepeatAlign::Type::kAlignedIrrPair;
      const int unit_len = units_shifts[0][0].length();
      rep_align.size = rep_align.read.bases.length() / unit_len;
      rep_align.mate.bases = frag[1].bases;
      rep_align.mate.quals = frag[1].quals;
      irr_rep_aligns->push_back(rep_align);
    }
  }

  return irr_count;
}

<<<<<<< HEAD
void CountAnchoredIrrs(const BamFile& bam_file, const Parameters& parameters,
                       const Region& targetNhood, const RepeatSpec& repeat_spec,
                       const unordered_set<string>& ontarget_frag_names,
                       AlignPairs& align_pairs, int& numAnchoredIrrs,
                       const vector<vector<string>>& units_shifts,
                       vector<RepeatAlign>* anchored_irrs) {
=======
void CountAnchoredIrrs(const BamFile &bam_file, const Parameters &parameters,
                       const Region &targetNhood, const RepeatSpec &repeat_spec,
                       const unordered_set<string> &ontarget_frag_names,
                       AlignPairs &align_pairs, size_t &numAnchoredIrrs,
                       const vector<vector<string>> &units_shifts,
                       vector<RepeatAlign> *anchored_irrs) {
>>>>>>> 3f824520
  numAnchoredIrrs = 0;

  // Check fragments from the target locus.
  for (unordered_set<string>::const_iterator it = ontarget_frag_names.begin();
       it != ontarget_frag_names.end(); ++it) {
    const AlignPair frag = align_pairs[*it];
    const Align &al1 = frag[0];
    const Align &al2 = frag[1];

    // Counts fragments for which both mates are present.
    if (!al1.name.empty() && !al2.name.empty()) {
      assert(al1.name == al2.name);

      const bool is_mate1_anchored_irr =
          (al1.status != kFlankingRead) &&
          CheckAnchoredIrrs(bam_file, parameters, targetNhood, repeat_spec, al1,
                            al2, units_shifts);

      const bool is_mate2_anchored_irr =
          (al2.status != kFlankingRead) &&
          CheckAnchoredIrrs(bam_file, parameters, targetNhood, repeat_spec, al2,
                            al1, units_shifts);

      if (is_mate1_anchored_irr || is_mate2_anchored_irr) {
        const Align &irr = is_mate1_anchored_irr ? al1 : al2;
        const Align &anchor = is_mate1_anchored_irr ? al2 : al1;

        ++numAnchoredIrrs;
        RepeatAlign rep_align;
        rep_align.read.name = irr.name;
        rep_align.read.bases = irr.bases;
        rep_align.read.quals = irr.quals;
        rep_align.left_flank_len = 0;
        rep_align.right_flank_len = 0;
        rep_align.type = RepeatAlign::Type::kAnchored;
        const int unit_len = units_shifts[0][0].length();
        rep_align.size = rep_align.read.bases.length() / unit_len;
        rep_align.mate.bases = anchor.bases;
        rep_align.mate.quals = anchor.quals;
        anchored_irrs->push_back(rep_align);
      }
    }
  }
}<|MERGE_RESOLUTION|>--- conflicted
+++ resolved
@@ -84,13 +84,8 @@
       // with a warning. Two alignments for the same mate, however, are not
       // permitted.
 
-<<<<<<< HEAD
       align.region = region.ToString();
       AlignPair& frag = (*align_pairs)[align.name];
-=======
-      align.region = region.AsString();
-      AlignPair &frag = (*align_pairs)[align.name];
->>>>>>> 3f824520
 
       if (align.IsFirstMate()) {
         if (frag[0].name.empty()) {
@@ -132,21 +127,12 @@
   }
 }
 
-<<<<<<< HEAD
 bool CheckAnchoredIrrs(const BamFile& bam_file, const Parameters& parameters,
                        const Region& target_neighborhood,
                        const RepeatSpec& repeat_spec, const Align& read_align,
                        const Align& mate_align,
                        const vector<vector<string>>& units_shifts) {
   const int min_mapq = parameters.min_anchor_mapq();
-=======
-bool CheckAnchoredIrrs(const BamFile &bam_file, const Parameters &parameters,
-                       const Region &target_neighborhood,
-                       const RepeatSpec &repeat_spec, const Align &read_align,
-                       const Align &mate_align,
-                       const vector<vector<string>> &units_shifts) {
-  const size_t min_mapq = parameters.min_anchor_mapq();
->>>>>>> 3f824520
   // Check if the read has low mapping quality and it is an off-target
   // anchor; such reads are reported but not included into the calculation.
   if (read_align.mapq < min_mapq) {
@@ -226,17 +212,10 @@
 }
 
 // TODO(edolzhenko): Move cache creation out of the function.
-<<<<<<< HEAD
 bool CountUnalignedIrrs(BamFile& bam_file, const Parameters& parameters,
                         int& numUnalignedIRRs,
                         const vector<vector<string>>& units_shifts,
                         vector<RepeatAlign>* irr_rep_aligns) {
-=======
-bool CountUnalignedIrrs(BamFile &bam_file, const Parameters &parameters,
-                        size_t &numUnalignedIRRs,
-                        const vector<vector<string>> &units_shifts,
-                        vector<RepeatAlign> *irr_rep_aligns) {
->>>>>>> 3f824520
   numUnalignedIRRs = 0;
 
   AlignPairs align_pairs;
@@ -306,21 +285,12 @@
   }
 }
 
-<<<<<<< HEAD
 int CountAlignedIrr(const BamFile& bam_file, const Parameters& parameters,
                        const AlignPairs& align_pairs,
                        map<string, int>& numIrrConfRegion,
                        const vector<vector<string>>& units_shifts,
                        vector<RepeatAlign>* irr_rep_aligns) {
   int irr_count = 0;
-=======
-size_t CountAlignedIrr(const BamFile &bam_file, const Parameters &parameters,
-                       const AlignPairs &align_pairs,
-                       map<string, size_t> &numIrrConfRegion,
-                       const vector<vector<string>> &units_shifts,
-                       vector<RepeatAlign> *irr_rep_aligns) {
-  size_t irr_count = 0;
->>>>>>> 3f824520
   bool isFwdKmer = false;
   for (AlignPairs::const_iterator it = align_pairs.begin();
        it != align_pairs.end(); ++it) {
@@ -365,21 +335,12 @@
   return irr_count;
 }
 
-<<<<<<< HEAD
 void CountAnchoredIrrs(const BamFile& bam_file, const Parameters& parameters,
                        const Region& targetNhood, const RepeatSpec& repeat_spec,
                        const unordered_set<string>& ontarget_frag_names,
                        AlignPairs& align_pairs, int& numAnchoredIrrs,
                        const vector<vector<string>>& units_shifts,
                        vector<RepeatAlign>* anchored_irrs) {
-=======
-void CountAnchoredIrrs(const BamFile &bam_file, const Parameters &parameters,
-                       const Region &targetNhood, const RepeatSpec &repeat_spec,
-                       const unordered_set<string> &ontarget_frag_names,
-                       AlignPairs &align_pairs, size_t &numAnchoredIrrs,
-                       const vector<vector<string>> &units_shifts,
-                       vector<RepeatAlign> *anchored_irrs) {
->>>>>>> 3f824520
   numAnchoredIrrs = 0;
 
   // Check fragments from the target locus.
